# C Shared Object for ML-KEM

This crate provides a shared object (dynamically-linked library) using standard C FFI ABI that provides a functional implementation of ML-KEM.

The goals of this implementation are:

- simplicity
- correctness
- caller deals only with serialized objects
- no library-specific memory management (caller manages all objects)
- no internal state held by the library between calls
- minimal symbol visibility
- stable API/ABI

security-related goals:

- constant-time operations
- clean library RAM (objects should be zeroed out of any library-allocated memory before function exit)

non-goals are:

- speed
- efficiency
- size

# Outstanding work

- better internal error handling
- testing!
<<<<<<< HEAD
- SONAME (bound to major version?)
=======
- reduce symbol visibility in shared object
>>>>>>> 42427953

# Paths considered but discarded

- Autogenerate stable C headers (e.g. with cbindgen); manually-crafted headers are probably fine, given the simplicity of the API/ABI


# Quick start

~~~
$ cd ffi   # this directory
$ cargo build
$ (cd tests && make)
$ python3
>>> from fips203 import ML_KEM_512
>>> 
>>> (encapsulation_key, decapsulation_key) = ML_KEM_512.keygen()
>>> (ciphertext, shared_secret_1) = encapsulation_key.encaps()
>>> shared_secret_2 = decapsulation_key.decaps(ciphertext)
>>> assert(shared_secret_1 == shared_secret_2)
~~~<|MERGE_RESOLUTION|>--- conflicted
+++ resolved
@@ -27,11 +27,7 @@
 
 - better internal error handling
 - testing!
-<<<<<<< HEAD
-- SONAME (bound to major version?)
-=======
 - reduce symbol visibility in shared object
->>>>>>> 42427953
 
 # Paths considered but discarded
 
